// SPDX-License-Identifier: MIT
pragma solidity 0.8.13;

import {Clones} from "@openzeppelin/contracts/proxy/Clones.sol";
import {IERC20} from "@openzeppelin/contracts/token/ERC20/IERC20.sol";
import {Strings} from "@openzeppelin/contracts/utils/Strings.sol";
import {AccessControl} from "@openzeppelin/contracts/access/AccessControl.sol";
import {Governor, IGovernor} from "@openzeppelin/contracts/governance/Governor.sol";

import {Core} from "@src/core/Core.sol";
import {CoreRoles} from "@src/core/CoreRoles.sol";
import {GuildToken} from "@src/tokens/GuildToken.sol";
import {LendingTerm} from "@src/loan/LendingTerm.sol";
import {VoltGovernor} from "@src/governance/VoltGovernor.sol";

/// @notice Utils to onboard a LendingTerm. Also acts as a LendingTerm factory.
/// This contract acts as Governor, but users cannot queue arbitrary proposals,
/// they can only queue LendingTerm onboarding proposals.
/// When a vote is successful, the LendingTerm onboarding is queued in the Timelock,
/// where CREDIT holders can veto the onboarding.
/// Only terms that have been deployed through this factory can be onboarded.
/// A term can be onboarded for the first time, or re-onboarded after it has been offboarded.
contract LendingTermOnboarding is VoltGovernor {
    /// @notice minimum delay between proposals of onboarding of a given term
    uint256 MIN_DELAY_BETWEEN_PROPOSALS = 7 days;
    /// @notice time of last proposal of a given term
    mapping(address => uint256) public lastProposal;

    /// @notice immutable reference to the lending term implementation to clone
    address public immutable lendingTermImplementation;
    /// @notice immutable reference to the guild token
    address public immutable guildToken;
    /// @notice immutable reference to the gauge type to use for the terms onboarded
    uint256 public immutable gaugeType;

    /// @notice timestamp of creation of a term
    /// (used to check that a term has been created by this factory)
    mapping(address => uint256) public created;

    /// @notice reference to profitManager to set in created lending terms
    address public immutable profitManager;
    /// @notice reference to auctionHouse to set in created lending terms
    address public immutable auctionHouse;
    /// @notice reference to creditMinter to set in created lending terms
    address public immutable creditMinter;
    /// @notice reference to creditToken to set in created lending terms
    address public immutable creditToken;

    constructor(
        address _lendingTermImplementation,
        LendingTerm.LendingTermReferences memory _lendingTermReferences,
        uint256 _gaugeType,
        address _core,
        address _timelock,
        uint256 initialVotingDelay,
        uint256 initialVotingPeriod,
        uint256 initialProposalThreshold,
        uint256 initialQuorum
    )
        VoltGovernor(
            _core,
            _timelock,
            _lendingTermReferences.guildToken,
            initialVotingDelay,
            initialVotingPeriod,
            initialProposalThreshold,
            initialQuorum
        )
    {
        lendingTermImplementation = _lendingTermImplementation;
        guildToken = _lendingTermReferences.guildToken;
        gaugeType = _gaugeType;
        profitManager = _lendingTermReferences.profitManager;
        auctionHouse = _lendingTermReferences.auctionHouse;
        creditMinter = _lendingTermReferences.creditMinter;
        creditToken = _lendingTermReferences.creditToken;
    }

    /// @notice Create a new LendingTerm and initialize it.
    function createTerm(
        LendingTerm.LendingTermParams calldata params
    ) external returns (address) {
        // must be an ERC20 (maybe, at least it prevents dumb input mistakes)
        (bool success, bytes memory returned) = params.collateralToken.call(
            abi.encodeWithSelector(IERC20.totalSupply.selector)
        );
        require(
            success && returned.length == 32,
            "LendingTermOnboarding: invalid collateralToken"
        );

        require(
            params.maxDebtPerCollateralToken != 0, // must be able to mint non-zero debt
            "LendingTermOnboarding: invalid maxDebtPerCollateralToken"
        );

        require(
            params.interestRate < 1e18, // interest rate [0, 100[% APR
            "LendingTermOnboarding: invalid interestRate"
        );

        require(
            // 31557601 comes from the constant LendingTerm.YEAR() + 1
            params.maxDelayBetweenPartialRepay < 31557601, // periodic payment every [0, 1 year]
            "LendingTermOnboarding: invalid maxDelayBetweenPartialRepay"
        );

        require(
            params.minPartialRepayPercent < 1e18, // periodic payment sizes [0, 100[%
            "LendingTermOnboarding: invalid minPartialRepayPercent"
        );

        require(
            params.openingFee <= 0.1e18, // open fee expected [0, 10]%
            "LendingTermOnboarding: invalid openingFee"
        );

        require(
            params.hardCap != 0, // non-zero hardcap
            "LendingTermOnboarding: invalid hardCap"
        );

        address term = Clones.clone(lendingTermImplementation);
        LendingTerm(term).initialize(
            address(core()),
            LendingTerm.LendingTermReferences({
                profitManager: profitManager,
                guildToken: guildToken,
                auctionHouse: auctionHouse,
                creditMinter: creditMinter,
                creditToken: creditToken
            }),
            params
        );
        created[term] = block.timestamp;
        return term;
    }

    /// @dev override to prevent arbitrary calls to be proposed
    function propose(
        address[] memory /* targets*/,
        uint256[] memory /* values*/,
        bytes[] memory /* calldatas*/,
        string memory /* description*/
    ) public pure override(IGovernor, Governor) returns (uint256) {
        revert("LendingTermOnboarding: cannot propose arbitrary actions");
    }

    /// @notice Propose the onboarding of a term
    function proposeOnboard(
        address term
    ) external whenNotPaused returns (uint256 proposalId) {
        // Check that the term has been created by this factory
        require(created[term] != 0, "LendingTermOnboarding: invalid term");

        // Check that the term was not subject to an onboard vote recently
        require(
            lastProposal[term] + MIN_DELAY_BETWEEN_PROPOSALS < block.timestamp,
            "LendingTermOnboarding: recently proposed"
        );
        lastProposal[term] = block.timestamp;

        // Check that the term is not already active
        // note that terms that have been offboarded in the past can be re-onboarded
        // and won't fail this check. This is intentional, because some terms might be offboarded
        // due to specific market conditions, and it might be desirable to re-onboard them
        // at a later date.
        bool isGauge = GuildToken(guildToken).isGauge(term);
        require(!isGauge, "LendingTermOnboarding: active term");

        // Generate calldata for the proposal
        (
            address[] memory targets,
            uint256[] memory values,
            bytes[] memory calldatas,
            string memory description
        ) = getOnboardProposeArgs(term);

        // propose
        return Governor.propose(targets, values, calldatas, description);
    }

    /// @notice Generate the calldata for the onboarding of a term
    function getOnboardProposeArgs(
        address term
    )
        public
        view
        returns (
            address[] memory targets,
            uint256[] memory values,
            bytes[] memory calldatas,
            string memory description
        )
    {
        targets = new address[](3);
        values = new uint256[](3);
        calldatas = new bytes[](3);
        description = string.concat(
<<<<<<< HEAD
            "[", Strings.toString(block.number), "]",
            " Enable term ",
            Strings.toHexString(term)
=======
            "Enable term ",
            Strings.toHexString(uint160(term), 20)
>>>>>>> 45d3fffa
        );

        // 1st call: guild.addGauge(term)
        targets[0] = guildToken;
        calldatas[0] = abi.encodeWithSelector(
            GuildToken.addGauge.selector,
            gaugeType,
            term
        );

        // 2nd call: core.grantRole(term, RATE_LIMITED_CREDIT_MINTER)
        address _core = address(core());
        targets[1] = _core;
        calldatas[1] = abi.encodeWithSelector(
            AccessControl.grantRole.selector,
            CoreRoles.RATE_LIMITED_CREDIT_MINTER,
            term
        );

        // 3rd call: core.grantRole(term, GAUGE_PNL_NOTIFIER)
        targets[2] = _core;
        calldatas[2] = abi.encodeWithSelector(
            AccessControl.grantRole.selector,
            CoreRoles.GAUGE_PNL_NOTIFIER,
            term
        );
    }
}<|MERGE_RESOLUTION|>--- conflicted
+++ resolved
@@ -197,14 +197,9 @@
         values = new uint256[](3);
         calldatas = new bytes[](3);
         description = string.concat(
-<<<<<<< HEAD
             "[", Strings.toString(block.number), "]",
             " Enable term ",
             Strings.toHexString(term)
-=======
-            "Enable term ",
-            Strings.toHexString(uint160(term), 20)
->>>>>>> 45d3fffa
         );
 
         // 1st call: guild.addGauge(term)
